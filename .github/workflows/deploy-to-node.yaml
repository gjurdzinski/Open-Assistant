--- conflicted
+++ resolved
@@ -32,14 +32,10 @@
       WEB_EMAIL_SERVER_PASSWORD: ${{ secrets.DEV_WEB_EMAIL_SERVER_PASSWORD }}
       WEB_EMAIL_SERVER_PORT: ${{ secrets.DEV_WEB_EMAIL_SERVER_PORT }}
       WEB_EMAIL_SERVER_USER: ${{ secrets.DEV_WEB_EMAIL_SERVER_USER }}
-<<<<<<< HEAD
       WEB_NEXTAUTH_SECRET: ${{ secrets.NEXTAUTH_SECRET }}
-=======
-      WEB_NEXTAUTH_SECRET: ${{ secrets.DEV_WEB_NEXTAUTH_SECRET }}
       S3_BUCKET_NAME: ${{ secrets.S3_BUCKET_NAME }}
       AWS_ACCESS_KEY: ${{ secrets.AWS_ACCESS_KEY }}
       AWS_SECRET_KEY: ${{ secrets.AWS_SECRET_KEY }}
->>>>>>> ba68f721
     steps:
       - name: Checkout
         uses: actions/checkout@v2
