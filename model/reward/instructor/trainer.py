--- conflicted
+++ resolved
@@ -8,26 +8,16 @@
 from models import RankGenModel
 from rank_datasets import DataCollatorForPairRank, RankGenCollator
 from torch import nn
-<<<<<<< HEAD
-from transformers import AutoModelForSequenceClassification, PreTrainedModel, Trainer, TrainingArguments
-from utils import argument_parsing, freeze_top_n_layers, get_datasets, get_tokenizer
-=======
-from torch.utils.data import ConcatDataset, Dataset
 from transformers import (
     AdamW,
     AutoModelForSequenceClassification,
-    DataCollator,
-    EvalPrediction,
     PreTrainedModel,
-    PreTrainedTokenizerBase,
     Trainer,
-    TrainerCallback,
     TrainingArguments,
     get_cosine_schedule_with_warmup,
     get_linear_schedule_with_warmup,
 )
-from utils import argument_parsing, freeze_top_n_layers, get_tokenizer, train_val_dataset
->>>>>>> ca132c6b
+from utils import argument_parsing, freeze_top_n_layers, get_datasets, get_tokenizer
 
 os.environ["WANDB_PROJECT"] = "reward-model"
 
