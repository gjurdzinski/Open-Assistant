import { Button } from "@chakra-ui/react";
import { Popover } from "@headlessui/react";
import { AnimatePresence, motion } from "framer-motion";
import Image from "next/image";
import Link from "next/link";
<<<<<<< HEAD
import { useSession } from "next-auth/react";
import { FaUser } from "react-icons/fa";
=======
import { signOut, useSession } from "next-auth/react";
import { FaUser, FaSignOutAlt } from "react-icons/fa";
import clsx from "clsx";
>>>>>>> acfcd7b8

import { Container } from "src/components/Container";
import { NavLinks } from "./NavLinks";
import { UserMenu } from "./UserMenu";

function MenuIcon(props) {
  return (
    <svg viewBox="0 0 24 24" fill="none" aria-hidden="true" {...props}>
      <path d="M5 6h14M5 18h14M5 12h14" strokeWidth={2} strokeLinecap="round" strokeLinejoin="round" />
    </svg>
  );
}

function ChevronUpIcon(props) {
  return (
    <svg viewBox="0 0 24 24" fill="none" aria-hidden="true" {...props}>
      <path d="M17 14l-5-5-5 5" strokeWidth={2} strokeLinecap="round" strokeLinejoin="round" />
    </svg>
  );
}

function MobileNavLink({ children, ...props }) {
  return (
    <Popover.Button
      as={Link}
      href={props.href}
      className="block text-base leading-7 tracking-tight text-gray-700"
      {...props}
    >
      {children}
    </Popover.Button>
  );
}

function AccountButton() {
  const { data: session } = useSession();
  if (session) {
    return;
  }
  return (
    <Link href="/auth/signin" aria-label="Home" className="flex items-center">
      <Button variant="outline" leftIcon={<FaUser />}>
        Sign in
      </Button>
    </Link>
  );
}

export function Header(props) {
  const transparent = props.transparent ?? false;
  return (
    <header className={clsx(!transparent && "bg-white")}>
      <nav>
        <Container className="relative z-10 flex justify-between py-8">
          <div className="relative z-10 flex items-center gap-16">
            <Link href="/" aria-label="Home" className="flex items-center">
              <Image src="/images/logos/logo.svg" className="mx-auto object-fill" width="50" height="50" alt="logo" />
              <span className="text-2xl font-bold ml-3">Open Assistant</span>
            </Link>
            <div className="hidden lg:flex lg:gap-10">
              <NavLinks />
            </div>
          </div>
          <div className="flex items-center gap-4">
            <Popover className="lg:hidden">
              {({ open }) => (
                <>
                  <Popover.Button
                    className="relative z-10 inline-flex items-center rounded-lg stroke-gray-900 p-2 hover:bg-gray-200/50 hover:stroke-gray-600 active:stroke-gray-900 [&:not(:focus-visible)]:focus:outline-none"
                    aria-label="Toggle site navigation"
                  >
                    {({ open }) => (open ? <ChevronUpIcon className="h-6 w-6" /> : <MenuIcon className="h-6 w-6" />)}
                  </Popover.Button>
                  <AnimatePresence initial={false}>
                    {open && (
                      <>
                        <Popover.Overlay
                          static
                          as={motion.div}
                          initial={{ opacity: 0 }}
                          animate={{ opacity: 1 }}
                          exit={{ opacity: 0 }}
                          className="fixed inset-0 z-1 bg-gray-300/60 backdrop-blur"
                        />
                        <Popover.Panel
                          static
                          as={motion.div}
                          initial={{ opacity: 0, y: -32 }}
                          animate={{ opacity: 1, y: 0 }}
                          exit={{
                            opacity: 0,
                            y: -32,
                            transition: { duration: 0.2 },
                          }}
                          className="absolute inset-x-0 top-0 z-0 origin-top rounded-b-2xl bg-white px-6 pb-6 pt-32 shadow-2xl shadow-gray-900/20"
                        >
                          <div className="space-y-4">
                            <MobileNavLink href="/#join-us">Join Us</MobileNavLink>
                            <MobileNavLink href="/#faqs">FAQs</MobileNavLink>
                          </div>
                          <div className="mt-8 flex flex-col gap-4"></div>
                        </Popover.Panel>
                      </>
                    )}
                  </AnimatePresence>
                </>
              )}
            </Popover>
            <AccountButton />
            <UserMenu />
          </div>
        </Container>
      </nav>
    </header>
  );
}<|MERGE_RESOLUTION|>--- conflicted
+++ resolved
@@ -3,14 +3,10 @@
 import { AnimatePresence, motion } from "framer-motion";
 import Image from "next/image";
 import Link from "next/link";
-<<<<<<< HEAD
-import { useSession } from "next-auth/react";
-import { FaUser } from "react-icons/fa";
-=======
+
 import { signOut, useSession } from "next-auth/react";
 import { FaUser, FaSignOutAlt } from "react-icons/fa";
 import clsx from "clsx";
->>>>>>> acfcd7b8
 
 import { Container } from "src/components/Container";
 import { NavLinks } from "./NavLinks";
