--- conflicted
+++ resolved
@@ -3,12 +3,8 @@
 import Image from "next/image";
 import { Popover } from "@headlessui/react";
 import { AnimatePresence, motion } from "framer-motion";
-<<<<<<< HEAD
-import { FaCog, FaSignOutAlt, FaGithub } from "react-icons/fa";
+import { FaCog, FaSignOutAlt } from "react-icons/fa";
 import { Box, useColorModeValue } from "@chakra-ui/react";
-=======
-import { FaCog, FaSignOutAlt } from "react-icons/fa";
->>>>>>> 78674667
 
 export function UserMenu() {
   const { data: session } = useSession();
