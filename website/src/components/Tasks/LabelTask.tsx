--- conflicted
+++ resolved
@@ -66,7 +66,6 @@
             </Box>
           )}
         </>
-<<<<<<< HEAD
         {valid_labels.length === 1 ? (
           <LabelRadioGroup labelIDs={task.valid_labels} isDisabled={isDisabled} onChange={onSliderChange} />
         ) : (
@@ -75,73 +74,4 @@
       </TwoColumnsWithCards>
     </div>
   );
-};
-=======
-        <LabelSliderGroup labelIDs={task.valid_labels} isEditable={isEditable} onChange={onSliderChange} />
-      </TwoColumnsWithCards>
-    </div>
-  );
-};
-
-// TODO: consolidate with FlaggableElement
-interface LabelSliderGroupProps {
-  labelIDs: Array<string>;
-  onChange: (sliderValues: number[]) => unknown;
-  isEditable: boolean;
-}
-
-export const LabelSliderGroup = ({ labelIDs, onChange, isEditable }: LabelSliderGroupProps) => {
-  const [sliderValues, setSliderValues] = useState<number[]>(Array.from({ length: labelIDs.length }).map(() => 0));
-
-  return (
-    <Grid templateColumns="auto 1fr" rowGap={1} columnGap={3}>
-      {labelIDs.map((labelId, idx) => (
-        <CheckboxSliderItem
-          key={idx}
-          labelId={labelId}
-          sliderValue={sliderValues[idx]}
-          sliderHandler={(sliderValue) => {
-            const newState = sliderValues.slice();
-            newState[idx] = sliderValue;
-            onChange(sliderValues);
-            setSliderValues(newState);
-          }}
-          isEditable={isEditable}
-        />
-      ))}
-    </Grid>
-  );
-};
-
-function CheckboxSliderItem(props: {
-  labelId: string;
-  sliderValue: number;
-  sliderHandler: (newVal: number) => unknown;
-  isEditable: boolean;
-}) {
-  const id = useId();
-  const { colorMode } = useColorMode();
-
-  const labelTextClass = colorMode === "light" ? `text-${colors.light.text}` : `text-${colors.dark.text}`;
-
-  return (
-    <>
-      <label className="text-sm" htmlFor={id}>
-        {/* TODO: display real text instead of just the id */}
-        <span className={labelTextClass}>{props.labelId}</span>
-      </label>
-      <Slider
-        aria-roledescription="slider"
-        defaultValue={0}
-        isDisabled={!props.isEditable}
-        onChangeEnd={(val) => props.sliderHandler(val / 100)}
-      >
-        <SliderTrack>
-          <SliderFilledTrack />
-          <SliderThumb />
-        </SliderTrack>
-      </Slider>
-    </>
-  );
-}
->>>>>>> 5252299d
+};